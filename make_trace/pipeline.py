"""
Automata pipeline
Authors: Nikolaus Holzer, Will Fishell
Date: September 2025

Pipeline to convert a tlsf input file into hoa and run clis to extract reasoning traces

NOTES:
If we give it a lot of traces, it can figure out the legal transitions
"""

# import getopt
import logging
import os
import re
import subprocess
import sys
from pathlib import Path

# import spot

# # local imports to abstract away the corp call
# from . import cause
# from . import parse

logging.basicConfig(level=logging.ERROR)

os.environ["PATH"] = "/usr/local/bin:" + os.environ["PATH"]
os.environ["LD_LIBRARY_PATH"] = "/usr/local/lib:" + os.environ.get(
    "LD_LIBRARY_PATH", ""
)


def run_ltlsynt(tlsf_file: Path, hoa_file: Path):
    """Run ltlsynt on a TLSF file, strip the first line, and save HOA."""
    cmd = ["ltlsynt", "--tlsf", str(tlsf_file)]
    try:
        res = subprocess.run(cmd, capture_output=True, text=True, check=True)
    except Exception as e:
        logging.error(f"Error: {e}")
    # Drop first line
    lines = res.stdout.splitlines()[1:]
    hoa_file.write_text("\n".join(lines))


def extract_aps(hoa_file: Path):
    """Extract atomic propositions from line 4 of the HOA file."""
    with open(hoa_file) as f:
        for i, line in enumerate(f, start=1):
            if i == 4:
                return re.findall(r'"([^"]+)"', line)
    return []


def make_replacement(aps):
    """Build replacement string for empty set() in hoax output."""
    parts = [f"'!{ap}'" for ap in aps]
    return "{" + ", ".join(parts) + "}"


def run_hoax(hoa_file: Path, hoax_file: Path, config_file: Path, aps):
    """Run hoax with config, clean its output, and save result."""
    print(config_file)
    cmd = ["hoax", str(hoa_file), "--config", str(config_file)]

    try:
        res = subprocess.run(cmd, capture_output=True, text=True, check=True)
    except Exception as e:
        logging.error(f"Error: {e}")

    # Drop last line (like `sed '$d'`)
    lines = res.stdout.strip().splitlines()[:-1]
    content = "\n".join(lines)

    # Replace set() with {!ap...}
    replacement = make_replacement(aps)
    content = re.sub(r"set\(\)", replacement, content)

    hoax_file.write_text(content)


def generate_trace(hoax_file: Path, aps):
    """Generate trace string from hoax output (Spot word)."""
    trace = []
    for line in hoax_file.read_text().splitlines():
        raw = re.search(r"{(.*)}", line)
        if not raw:
            continue
        present = [tok.strip("'\" ") for tok in raw.group(1).split(",") if tok.strip()]
        assignment = [ap if ap in present else f"!{ap}" for ap in aps]
        trace.append("&".join(assignment))
    return ";".join(trace) + ";cycle{1}"


def run_autfilt_stats(hoa_file: Path, stats_file: Path):
    """Show automaton stats via autfilt."""
    print("[+] Automaton stats:")
    with open(stats_file, "w") as f:
        subprocess.run(
            ["autfilt", "--stats=%s states, %e edges, %a acc-sets, %c SCCs, det=%d"],
            input=hoa_file.read_text(),
            text=True,
            stdout=f,
            check=True,
        )


def run_autfilt_accept(hoa_file: Path, trace: str, output_file: Path):
    """Check acceptance of a trace in automaton using autfilt."""
    cmd = ["autfilt", f"--accept-word={trace}"]
    res = subprocess.run(cmd, input=hoa_file.read_bytes(), capture_output=True)
    output_file.write_bytes(res.stdout)
    return res.returncode == 0

def extract_outputs(tlsf_file: str):
    cmd = ["syfco", "--print-output-signals", tlsf_file]
    res = subprocess.run(cmd, capture_output=True, text=True, check=True)
    raw = res.stdout.strip()
    clean = raw.replace("<", "").replace(">", "").replace(" ", "")
    outputs = [ap for ap in clean.split(",") if ap]
    return outputs


def make_effect_traces_with_lag(trace_str: str, aps: list[str]):
    trace_stripped = trace_str.split("cycle{")[0].rstrip(";")
    timesteps = trace_stripped.split(";")
    effect_traces = {}

    for ap in aps:
        entries = []
        for idx, ts in enumerate(timesteps):
            tokens = ts.split("&")
            if ap in tokens:  # AP present at this time step
                # prefix with X repeated idx times
                if idx == 0:
                    entry = ap
                else:
                    entry = " ".join(["X"] * idx + [ap])
                entries.append(entry)
        effect_traces[ap] = entries

    return effect_traces


def causal_extraction(hoa: Path, effect: str, trace: str):
    cmd = [
        "python",
        "corp.py",
        "-s", str(hoa),
        "-e", str(effect),
        "-t", str(trace),
        "-o", "result.hoa"
    ]
    res = subprocess.run(cmd, capture_output=True, text=True, check=True)
    return res.stdout


# TODO implement the proposition stuff with spot outputs
def extract_effects(
    tlsf_file: Path,
    trace_file: Path,
    effects_file: Path,
    outputs_file: Path,
):
    """Extracts the output parameters of the tlsf file."""

    # run syfco to get outputs
    cmd = ["syfco", tlsf_file, "-outs"]
    try:
        res = subprocess.run(cmd, capture_output=True)
    except Exception as e:
        logging.error(f"Error: {e}")

    output_params = res.stdout.decode("utf-8").strip().split(",")
    outputs_file.write_text(res.stdout.decode("utf-8"))

    # NOTE there may be some better way of doing this, but it should be O(N)
    indexed_trace = [
        s.split("&") for s in trace_file.read_text().strip().split(";")[:-1]
    ]

    effects_str = ""
    effects_arr = []
    for i, params in enumerate(indexed_trace):
        for output in output_params:  # is O(N) output params fixed
            if output in params:
                effects_str += f"{'X'*i} {output}\n"
                effects_arr.append(f"{'X'*i} {output}\n")

    effects_file.write_text(effects_str)

    return effects_arr


def check_causality(
    hoa_file: Path, effects_file: Path, trace_file: Path, output_file: Path
):
    pass


def pipeline(tlsf_file: str, config_file: str):
    tlsf_path = Path(tlsf_file)
    base = tlsf_path.stem

    # Create results/<specname> directory
    results_dir = Path("results") / base
    results_dir.mkdir(parents=True, exist_ok=True)

    hoa_file = results_dir / "01-system.hoa"
    hoax_file = results_dir / "02-hoax.cleaned.hoa"
    trace_file = results_dir / "03-trace.spot.txt"
    stats_file = results_dir / "04-autfilt.stats.txt"
    accepted_file = results_dir / "05-autfilt.accepted.hoa"
    # effects_file = results_dir / "06-effects.txt"
    # outputs_file = results_dir / "07-outputs.txt"
    # causal_file = results_dir / "08-causal.hoa"
    log_file = results_dir / "acceptance.log"

    print(f"[+] Running ltlsynt on {tlsf_file}")
    run_ltlsynt(tlsf_path, hoa_file)

    aps = extract_aps(hoa_file)

    print(f"[+] Running hoax on {hoa_file}")
    run_hoax(hoa_file, hoax_file, Path(config_file), aps)

    print("[+] Generating trace")
    trace = generate_trace(hoax_file, aps)
    trace_file.write_text(trace)

    print("[+] Automaton stats:")
    run_autfilt_stats(hoa_file, stats_file)

    print("[+] Checking acceptance")
    accepted = run_autfilt_accept(hoa_file, trace, accepted_file)

    with open(log_file, "w") as f:
        f.write("Pass.\n" if accepted else "Did not pass.\n")

<<<<<<< HEAD
    print("[+] Extracting causal outputs")
    AP_Outputs = extract_outputs(tlsf_path)

    Effects = make_effect_traces_with_lag(trace, AP_Outputs)

    print("[+] Running corp.py on effects")
    reasoning = causal_extraction(hoa_file, Effects['g_0'], trace)
    print("[+] Reasoning info saved to reasoning.json")
=======
    print("[+] Extracting effects")
    # effects = extract_effects(tlsf_file, trace_file, effects_file, outputs_file)

    print("[+] Checking causality")
>>>>>>> cb0b5980

    return {
        "aps": aps,
        "trace": trace,
        "accepted": accepted,
    }


# This should just run from main.py
if __name__ == "__main__":
    if len(sys.argv) < 3:
        print("Usage: pipeline.py <spec.tlsf> <config.toml>")
        sys.exit(1)

    result = pipeline(sys.argv[1], sys.argv[2])
    print(result)<|MERGE_RESOLUTION|>--- conflicted
+++ resolved
@@ -237,21 +237,13 @@
     with open(log_file, "w") as f:
         f.write("Pass.\n" if accepted else "Did not pass.\n")
 
-<<<<<<< HEAD
+
     print("[+] Extracting causal outputs")
     AP_Outputs = extract_outputs(tlsf_path)
 
     Effects = make_effect_traces_with_lag(trace, AP_Outputs)
 
-    print("[+] Running corp.py on effects")
-    reasoning = causal_extraction(hoa_file, Effects['g_0'], trace)
-    print("[+] Reasoning info saved to reasoning.json")
-=======
-    print("[+] Extracting effects")
-    # effects = extract_effects(tlsf_file, trace_file, effects_file, outputs_file)
-
-    print("[+] Checking causality")
->>>>>>> cb0b5980
+
 
     return {
         "aps": aps,
